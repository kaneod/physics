--- conflicted
+++ resolved
@@ -49,11 +49,7 @@
 
 # Element dictionaries
 
-<<<<<<< HEAD
-elements = { 1 : "H", 2 : "He", 3 : "Li",  4 : "Be", 5 : "B", 6 : "C", 7 : "N" , 8 : "O", 29 : "Cu", 13 : "Al" }
-=======
-elements = { 1 : "H", 2 : "He", 3 : "Li",  4 : "Be", 5 : "B", 6 : "C", 7 : "N" , 8 : "O", 29 : "Cu", 14 : "Si" }
->>>>>>> 50710ab6
+elements = { 1 : "H", 2 : "He", 3 : "Li",  4 : "Be", 5 : "B", 6 : "C", 7 : "N" , 8 : "O", 29 : "Cu", 14 : "Si" , 13 : "Al"}
 xsf_keywords = ["ANIMSTEPS", "CRYSTAL", "ATOMS", "PRIMVEC", "PRIMCOORD"]
 bond_lengths = {"CH" : 2.06, "CC" : 2.91, "NC" : 2.78, "NH" : 1.91, "HH" : 2.27}
 
